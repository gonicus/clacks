--- conflicted
+++ resolved
@@ -10,13 +10,10 @@
 bind_secret = secret
 pool_size = 10
 
-<<<<<<< HEAD
-=======
 ##############################################################################
 #                            Logger configuration                            #
 ##############################################################################
 
->>>>>>> d3ad337f
 [loggers]
 keys=root,gosa
 
@@ -26,31 +23,16 @@
 [formatters]
 keys=syslog,console
 
-<<<<<<< HEAD
-
 [logger_root]
 level=CRITICAL
 handlers=console
 
 [logger_gosa]
 level=CRITICAL
-handlers=console
-qualname=gosa
-propagate=0
-
-
-=======
-[logger_root]
-level=NOTSET
-handlers=console
-
-[logger_gosa]
-level=INFO
 handlers=file
 qualname=gosa
 propagate=0
 
->>>>>>> d3ad337f
 [handler_console]
 class=StreamHandler
 formatter=console
@@ -74,8 +56,4 @@
 [formatter_console]
 format=%(asctime)s %(levelname)s: %(module)s - %(message)s
 datefmt=
-<<<<<<< HEAD
-class=logging.Formatter
-=======
-class=logging.Formatter
->>>>>>> d3ad337f
+class=logging.Formatter
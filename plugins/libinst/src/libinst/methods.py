# -*- coding: utf-8 -*-
"""
 This code is part of GOsa (http://www.gosa-project.org)
 Copyright (C) 2009, 2010 GONICUS GmbH

 ID: $$Id: methods.py 1225 2010-10-21 14:19:54Z janw $$

 This is the groupware interface class.

 See LICENSE for more information about the licensing.
"""
import re
import os
import ldap
import sys
from copy import copy
from types import StringTypes
from gosa.common.env import Environment
from gosa.agent.ldap_utils import LDAPHandler, unicode2utf8, normalize_ldap
from libinst.entities.config_item import ConfigItem
from sqlalchemy import func


class InstallItem(object):

    _changed = False
    _prefix = ""

    def __init__(self, path, name):
        pass

    def set(self, name, values):
        # pylint: disable-msg=E1101
        if not name in self._options:
            raise ValueError("unknown property '%s'" % name)

        # Convert to array
        if type(values).__name__ != "list":
            check_values = [values]
        else:
            check_values = values

        # Regex check value?
        # pylint: disable-msg=E1101
        if "syntax" in self._options[name]:
            for value in check_values:
                # pylint: disable-msg=E1101
                if not re.match(self._options[name]["syntax"], value):
                    raise ValueError("value '%s' provided for '%s' is invalid" % (value, name))
        # pylint: disable-msg=E1101
        if "check" in self._options[name]:
            for value in check_values:
                # pylint: disable-msg=E1101
                if not self._options[name]["check"](value):
                    raise ValueError("value '%s' provided for '%s' is invalid" % (value, name))

        # Updated value if needed
        # pylint: disable-msg=E1101
        if self._options[name]['value'] != values:
            # pylint: disable-msg=E1101
            self._options[name]['value'] = values
            self._changed = True

    def get(self, name):
        # pylint: disable-msg=E1101
        if not name in self._options:
            raise ValueError("unknown property '%s'" % name)

        # pylint: disable-msg=E1101
        return self._options[name]['value']

    def get_options(self):
        return dict((k, v['value']) for k, v in
                # pylint: disable-msg=E1101
                self._options.iteritems())

    def commit(self):
        # Before writing data back, validate myself
        self._validate()

    def _validate(self):
        # pylint: disable-msg=E1101
        for opt, data in self._options.iteritems():
            if data['required'] and not data['value']:
                raise ValueError("item '%s' is mandatory" % opt)

    def scan(self):
        return {}

    def getAssignableElements(self):
        return {}


class BaseInstallMethod(object):
    """
    This is the base install method interface class. It defines all relevant methods
    needed to interact with any install method. Implementations of this interface
    must implement all methods.
    """
    attributes = {
            'installNTPServer': 'ntp-servers',
            'installRootEnabled': 'root-user',
            'installRootPasswordHash': 'root-hash',
            'installKeyboardLayout': 'keyboard-layout',
            'installSystemLocale': 'system-locale',
            'installTimezone': 'timezone',
            'installTimeUTC': 'utc',
            'installRelease': 'release',
            'installPartitionTable': 'disk-setup',
            'installKernelPackage': 'kernel',
        }

    def __init__(self):
        self.rev_attributes = dict((v,k) for k, v in self.attributes.iteritems())

    @staticmethod
    def getInfo():
        """
        Get information for the current install method implementation.

        @rtype: dict
        @return: A dict containing name, title and description
        """
        return None

    def addClient(self, device_uuid):
        pass

    def removeClient(self, device_uuid):
        pass

    def getBootParams(self, device_uuid, mac=None):
        """
        Return boot parameters needed for that install method.

        @rtype: list
        @return: list of boot parameters
        """
        return []

    def getBootConfiguration(self, device_uuid, mac=None):
        """
        Return the complete boot configuration file needed to do a base
        bootstrapping.

        @rtype: string
        @return: multi line text
        """
        return None

    def getBaseInstallParameters(self, device_uuid, data=None):
        res = {}
        if not data:
            data = load_system(device_uuid, None, False)

        for key, value in self.attributes.items():
            if key in data:
                res[value] = data[key]

        if 'installTemplateDN' in data:
            lh = LDAPHandler.get_instance()
            with lh.get_handle() as conn:
                lres = conn.search_s(data['installTemplateDN'][0],
                        ldap.SCOPE_BASE, "(objectClass=installTemplate)", ["cn"])

            res['template'] = lres[0][1]['cn'][0]

        return res

    def setBaseInstallParameters(self, device_uuid, data, current_data=None):
        # Load device
        if not current_data:
            current_data = load_system(device_uuid, None, False)

        is_new = not 'installRecipe' in current_data['objectClass']
        dn = current_data['dn']
        current_data = self.getBaseInstallParameters(device_uuid, current_data)

        mods = []

        # Add eventually missing objectclass
        if is_new:
            mods.append((ldap.MOD_ADD, 'objectClass', 'installRecipe'))

        # Transfer changed parameters
        for ldap_key, key in self.attributes.items():

            # New value?
            if key in data and not key in current_data:
                mods.append((ldap.MOD_ADD, ldap_key,
                    normalize_ldap(unicode2utf8(data[key]))))
                continue

            # Changed value?
            if key in data and key in current_data \
                    and data[key] != current_data[key]:

                mods.append((ldap.MOD_REPLACE, ldap_key,
                    normalize_ldap(unicode2utf8(data[key]))))
                continue

        # Removed values
        for key in current_data.keys():
            if key in self.rev_attributes and not key in data:
                mods.append((ldap.MOD_DELETE, self.rev_attributes[key], None))

        # Do LDAP operations to add the system
        res = None
        lh = LDAPHandler.get_instance()
        with lh.get_handle() as conn:
            res = conn.search_s(",".join([self.env.config.getOption("template-rdn",
                "libinst", "cn=templates,cn=libinst,cn=config"), lh.get_base()]),
                ldap.SCOPE_SUBTREE, "(&(objectClass=installTemplate)(cn=%s))" % data['template'], ["cn"])
            if len(res) != 1:
                raise ValueError("template '%s' not found" % data['template'])

            template_dn = res[0][0]
            if is_new:
                mods.append((ldap.MOD_ADD, 'installTemplateDN', [template_dn]))
            else:
                mods.append((ldap.MOD_REPLACE, 'installTemplateDN', [template_dn]))

            res = conn.modify_s(dn, mods)

        return res

    def removeBaseInstallParameters(self, device_uuid, data=None):
        if not data:
            data = load_system(device_uuid)

        mods = [(ldap.MOD_DELETE, 'objectClass', 'installRecipe')]
        for attr in self.attributes.keys() + ["installTemplateDN"]:
            if attr in data:
                mods.append((ldap.MOD_DELETE, attr, None))

        # Do LDAP operations to remove the device
        lh = LDAPHandler.get_instance()
        with lh.get_handle() as conn:
            conn.modify_s(data['dn'], mods)

    #TODO: getter and setter for that...
    #  installMirrorDN        -> DN des Mirror Systems
    #  installMirrorPoolDN    -> DN einer Mirror-Pool-Definition
    #  installTemplateDN      -> DN eines Templates
    #  installRecipeDN        -> Cascadiertes Rezept
    #--------------------------------------------------------------------------


class InstallMethod(object):
    """
    This is the install method interface class. It defines all relevant methods
    needed to interact with any install method. Implementations of this interface
    must implement all methods.
    """
    attributes = {
            'configVariable': 'var',
            'configMethod': 'method',
            'configItem': 'item',
        }

    _supportedTypes = []
    _supportedItems = {}

    def __init__(self, manager):
        self.env = Environment.getInstance()
        self._manager = manager
        self.rev_attributes = dict((v,k) for k, v in self.attributes.iteritems())

    @staticmethod
    def getInfo():
        """
        Get information for the current install method implementation.

        @rtype: dict
        @return: A dict containing name, title and description
        """
        return None

    def getSupportedTypes(self):
        """
        Return the list of supported repository types.

        @rtype: list
        @return: List of repository types
        """
        return self._supportedTypes

    def createRelease(self, name, parent=None):
        """
        Makes the specified release available in the config
        management system.

        @type name: string
        @param name: release path

        @type parent: string
        @param parent: path of the optional
            parent release. Data from the parent release gets
            duplicated for the new one.

        @rtype: bool
        @return: True - success
        """
        session = None

        try:
            session = self._manager.getSession()
            if parent:
                parent = session.merge(parent)
                self.env.log.info("creating release '%s' with parent '%s'" % (name, parent))
            else:
                self.env.log.info("creating release '%s'" % name)

            # Add root node
            release = self._manager._getRelease(name)
            release = session.merge(release)
            # pylint: disable-msg=E1101
            release.config_items.append(ConfigItem(name="/", item_type=self._root))

            # Try to commit the changes
            session.commit()
        except:
            session.rollback()
            raise
        finally:
            session.close()

    def removeRelease(self, name, recursive=False):
        """
        Removes the specified release available from the config
        management system.

        @type name: string
        @param name: release path

        @type recursive: bool
        @param recursive: Remove child releases, too.

        @rtype: bool
        @return: True - success
        """
        self.env.log.info("Removing release '%s'" % name)

    def renameRelease(self, old_name, new_name):
        """
        Rename a release inside the config management
        system. Subreleases will be renamed, too.

        @type old_name: string
        @param old_name: release path

        @type new_name: string
        @param new_name: release path

        @rtype: bool
        @return: True - success
        """

        # Only allow renaming of the latter part
        if old_name.rsplit("/", 1)[0] != new_name.rsplit("/", 1)[0]:
            raise ValueError("moving of releases is not allowed")

        self.env.log.info("renaming release '%s' to '%s'" % (old_name, new_name))

    def getItemTypes(self):
        """
        Returns a dict of name/description pairs for the
        current backend.

        @rtype: dict
        @return: dict of name/info pairs

            'name' : {
                'description': 'text',
                'container': [item_type,...],
                'interface': "text",
                }

        """
        res = {}

        for item, value in self._supportedItems.items():
            res[item] = {
                    "name": value['name'],
                    "description": value['description'],
                    "container": value['container'],
                    "options": {},
                    }

            # Copy all elements that do not contain objects
            for oitem, ovalue in value['options'].items():
                res[item]['options'][oitem] = {}
                for ditem, dvalue in ovalue.items():
                    if ditem != "check":
                        res[item]['options'][oitem][ditem] = dvalue
        return res

    def listAssignableElements(self, release):
        res = {}
        for item in self._manager._getAssignableElements(release):
            res = dict(res.items() + self.getItemsAssignableElements(release, item).items())
        return res

    def listItems(self, release, item_type=None, path=None, children=None):
        """
        Returns a list of items of item_type (if given) for
        the specified release - or all.

        @type release: string
        @param release: release path

        @type item_type: string
        @param item_type: type of item to list, None for all

        @type path: string
        @param path: path to list items on

        @rtype: dict
        @return: dictionary of name/item_type pairs
        """
        res = {}
        session = None

        def filter_items(item):
            path_match = True
            if path:
                path_match = item.name.startswith(path + "/")

            if item_type:
                return path_match and (item_type == item.item_type)

            return path_match

        try:
            session = self._manager.getSession()
            if isinstance(release, StringTypes):
                instance = self._manager._getRelease(release)
                if instance is None:
                    raise ValueError("Unknown release %s" % release)
                else:
                    release = instance
            release = session.merge(release)

            if not children:
                children = release.config_items

            items = filter(filter_items, children)
            res = dict((i.getPath(), i.item_type) for i in items)

            # Iterate for items with children
            for item in filter(lambda i: i.children, items):
                res.update(self.listItems(release, item_type, path, item.children))

            session.commit()

        except:
            session.rollback()
            raise
        finally:
            session.close()

        return res

    def getItem(self, release, path):
        """
        Return the data of specified item.

        @type release: string
        @param release: release path

        @type path: string
        @param path: item path inside of the structure

        @rtype: json-string
        @return: the encoded data of the item, depending on the format
            definition.
        """
        pass

    def setItem(self, release, path, item_type, data):
        """
        Set the data for the specified item.

        @type release: string
        @param release: release path

        @type path: string
        @param path: item path inside of the structure, including
            the name as last element of the path.

        @type item_type: string
        @param item_type: the item type to create

        @type data: json-string
        @param data: the encoded data item

        @rtype: bool
        @return: True = success
        """
        result = None
        session = None

        # Check if this item type is supported
        if not item_type in self._supportedItems:
            raise ValueError("unknown item type '%s'" % item_type)

        # Acquire name from path
        name = os.path.basename(path)

        try:
            session = self._manager.getSession()

            # Load parent object
            parent = self._get_parent(release, path)
            if not parent:
                raise ValueError("cannot find parent object for '%s'" % path)
            parent = session.merge(parent)

            # Check if the current path is a container for that kind of
            # item type
            if not item_type in self._supportedItems[parent.item_type]['container']:
                raise ValueError("'%s' is not allowed for container '%s'" %
                        (item_type, parent.item_type))

            # Load instance of ConfigItem
            item = self._manager._getConfigItem(name=name, item_type=item_type, release=release, add=True)
            session.commit() # FIXME: Does not work without this commit??
            item = session.merge(item)

            # Check if path has changed
<<<<<<< HEAD
            if item.path != path:

                # Update path values for the child config items.
                # Get those entries that starts with 'oldB' and then replace the oldB part in the path.
                oldB = item.path.rstrip("/") + "/"
                newB = path.rstrip("/") + "/"
                length = len(oldB)
                print '+' * 20, oldB, newB, length
                session.query(ConfigItem).filter(ConfigItem.path.startswith(oldB)).update( \
                    {ConfigItem.path: func.concat(newB, func.right(ConfigItem.path, func.char_length(ConfigItem.path) - length))}, \
                    synchronize_session=False)
                session.commit()

                # Update ourselves item path.
                item.path = path
=======
            if name in data:
                newPath = os.path.dirname(path) + "/" + data['name']
                if newPath != path:

                    # Update path values for the child config items.
                    # Get those entries that starts with 'oldB' and then replace the oldB part in the path.
                    oldB = path.rstrip("/") + "/"
                    newB = newPath.rstrip("/") + "/"
                    length = len(oldB)
                    print '+' * 20, oldB, newB, length 
                    session.query(ConfigItem).filter(ConfigItem.path.startswith(oldB)).update( \
                        {ConfigItem.path: func.concat(newB, func.right(ConfigItem.path, func.char_length(ConfigItem.path) - length))}, \
                        synchronize_session=False)
                    session.commit()

            # Update ourselves item path.
            item.path = path
>>>>>>> e8265056

            # Check if item will be renamed
            if "name" in data and name != data["name"]:
                item.name = data["name"]

            # Updated marker for assignable elements
            item.assignable = bool(self.getItemsAssignableElements(release, item))

            # Add us as child
            release_object = self._manager._getRelease(release)
            release_object = session.merge(release_object)
            release_object.config_items.append(item)
            parent.children.append(item)

            # Try to commit the changes
            session.commit()
            result = True
        except:
            self.env.log.error("Caught unknown exception %s" % sys.exc_info()[0])
            session.rollback()
            raise
        finally:
            session.close()
        return result

    def getItemsAssignableElements(self, release, item):
        return {}

    def addClient(self, device_uuid):
        pass

    def removeClient(self, device_uuid):
        pass

    def removeItem(self, release, path, children=None):
        """
        Remove the specified item and it's children.

        @type release: string
        @param release: release path

        @type path: string
        @param path: item path inside of the structure, including
            the name as last element of the path.

        @rtype: bool
        @return: True = success
        """
        session = None
        result = None

        def filter_path(item):
            if item.path:
                return item.path.startswith(path + "/")

            return False

        try:
            session = self._manager.getSession()
            if isinstance(release, StringTypes):
                instance = self._manager._getRelease(release)
                if instance is None:
                    raise ValueError("Unknown release %s" % release)
                else:
                    release = instance
            release = session.merge(release)

            if not children:
                children = release.config_items

            # Remove children if exist
            matches = filter(filter_path, children)
            if matches:
                for child in matches:
                    session.delete(child)

            # Remove self
            for me in children:
                if path == me.path:
                    session.delete(me)
                    break

            # Try to commit the changes
            session.commit()
            result = True
        except:
            session.rollback()
            raise
        finally:
            session.close()
        return result

    def scan(self, release):
        """
        Re-scan the specified release and update the database stored
        path information.

        @type release: string
        @param release: release path
        """
        path = "/"
        # pylint: disable-msg=E1101
        containers = self._supportedItems[self._root]['container']

        # pylint: disable-msg=E1121
        result = self._scan(path, self.getBaseDir(release), containers)

        # Update DB from Scan
        self._manager._replaceConfigItems(release, result)

    def _scan(self, path, abs_path, containers):
        """
        Internal helper function for 'scan' method.
        """
        res = {}
        for container in containers:
            module = self._supportedItems[container]['module']
            items = module.scan(abs_path)

            for item, item_abs_path in items.iteritems():
                item_path = "/".join([path.rstrip("/"), item])
                res[item_path] = container

                if module._container:
                    res.update(self._scan(item_path, item_abs_path, module._container))

        return res

    def getBaseDir(self):
        """
        Return the methods "working" directory

        @rtype: string
        @return: Working directory
        """
        return None

    def getBootParams(self):
        """
        Return boot parameters needed for that install method.

        @rtype: list
        @return: list of boot parameters
        """
        return []

    def _get_relative_path(self, release, path):
        """
        Internal function to evaluate the relative path for
        an item in the filesystem.

        @type release: string
        @param release: release path

        @type path: string
        @param path: item path inside of the structure, including
            the name as last element of the path.

        @rtype: string
        @return: relative path
        """
        relative_path = ""
        current_path = ""
        session = None

        try:
            session = self._manager.getSession()
            # Add the item prefix for every path element after
            # checking for the item type
            for path_element in path.split("/")[1:]:
                current_path += "/" + path_element
                item = self._get_item(release, current_path)

                if not item:
                    raise ValueError("path '%s' does not exist", path)

                item = session.merge(item)
                module = self._supportedItems[item.item_type]['module']
                relative_path += os.path.join(module._prefix, path_element)
                session.commit()
        except:
            session.rollback()
            raise
        finally:
            session.close()

        return relative_path

    def _get_item(self, release, path, children=None, path_level=1):
        """
        Internal function to return the item specified by 'path'.

        @type release: string
        @param release: release path

        @type path: string
        @param path: item path inside of the structure, including
            the name as last element of the path.

        @rtype: ConfigItem
        @return: The item specified by 'path'
        """
        result = None
        session = None

        try:
            session = self._manager.getSession()
            if isinstance(release, StringTypes):
                instance = self._manager._getRelease(release)
                if instance is None:
                    raise ValueError("Unknown release %s" % release)
                else:
                    release = instance
            release = session.merge(release)

            if not children:
                children = release.config_items

            sub_path = '/'.join(path.split("/")[0:path_level]) or "/"
            matches = filter(lambda p: p.getPath() == sub_path, children)

            if len(matches):
                if path == sub_path:
                    result = matches[0]
                else:
                    result = self._get_item(release, path, matches[0].children,
                            path_level=path_level + 1)
            session.commit()
        except:
            session.rollback()
            raise
        finally:
            session.close()

        return result

    def _get_parent(self, release, path):
        """
        Internal function to get the parent item for the given path.
        """
        result = None
        session = None
        parent = path.rsplit("/", 1)[0] or "/"
        try:
            session = self._manager.getSession()
            result = self._get_item(release, parent)
            if result:
                result = session.merge(result)
            session.commit()
        except:
            session.rollback()
            raise
        finally:
            session.close()
        return result

    def getConfigParameters(self, device_uuid, data=None):
        res = {}
        if not data:
            data = load_system(device_uuid, None, False)

        if 'configMethod' in data:
            res['method'] = data['configMethod'][0]

            if 'configItem' in data:
                res['item'] = data['configItem']

            if 'configVariable' in data:
                res['var'] = {}
                for var in data['configVariable']:
                    (name, value) = var.split("=", 1)
                    res['var'][name] = value

        return res

    def setConfigParameters(self, device_uuid, data, current_data=None):
        if not current_data:
            current_data = load_system(device_uuid, None, False)

        is_new = not 'configRecipe' in current_data['objectClass']
        dn = current_data['dn']
        current_data = self.getConfigParameters(device_uuid, current_data)

        mods = []

        # Add eventually missing objectclass
        if is_new:
            mods.append((ldap.MOD_ADD, 'objectClass', 'configRecipe'))

        # Map variables
        if 'var' in data:
            tmp = copy(data['var'])
            data['var'] = []
            for key, value in tmp.items():
                if "=" in key:
                    raise ValueError("variable key doesn't allow equal signs")
                data['var'].append("%s=%s" % (key, value))

        # Transfer changed parameters
        for ldap_key, key in self.attributes.items():

            # New value?
            if key in data and not key in current_data:
                mods.append((ldap.MOD_ADD, ldap_key,
                    normalize_ldap(unicode2utf8(data[key]))))
                continue

            # Changed value?
            if key in data and key in current_data \
                    and data[key] != current_data[key]:

                mods.append((ldap.MOD_REPLACE, ldap_key,
                    normalize_ldap(unicode2utf8(data[key]))))
                continue

        # Removed values
        for key in current_data.keys():
            if key in self.rev_attributes and not key in data:
                mods.append((ldap.MOD_DELETE, self.rev_attributes[key], None))

        # Do LDAP operations to add the system
        lh = LDAPHandler.get_instance()
        with lh.get_handle() as conn:
            conn.modify_s(dn, mods)

    def removeConfigParameters(self, device_uuid, data=None):
        if not data:
            data = load_system(device_uuid)

        mods = [(ldap.MOD_DELETE, 'objectClass', 'configRecipe')]
        for attr in ["configMethod", "configItem", "configVariable"]:
            mods.append((ldap.MOD_DELETE, attr, None))

        # Do LDAP operations to remove the device
        lh = LDAPHandler.get_instance()
        with lh.get_handle() as conn:
            conn.modify_s(data['dn'], mods)


def load_system(device_uuid, mac=None, inherit=True):
    result = {}

    # Potentially fix mac
    if mac:
        mac = mac.replace("-", ":")

    # Load chained entries
    res_queue = []
    lh = LDAPHandler.get_instance()
    with lh.get_handle() as conn:
        fltr = "macAddress=%s" % mac if mac else "deviceUUID=%s" % device_uuid
        res = conn.search_s(lh.get_base(), ldap.SCOPE_SUBTREE,
            "(&(objectClass=registeredDevice)(%s))" % fltr,
            ["installTemplateDN", "installNTPServer", "installRootEnabled", "macAddress",
             "installRootPasswordHash", "installKeyboardlayout", "installSystemLocale",
             "installTimezone", "installMirrorDN", "installTimeUTC", "installArchitecture",
             "installMirrorPoolDN", "installKernelPackage", "installPartitionTable",
             "installRecipeDN", "installRelease", "deviceStatus", "deviceKey",
             "configMethod", "configItem", "configVariable", "cn", "deviceUUID",
             "objectClass"])

        # Nothing here...
        if not res:
            raise ValueError("device UUID '%s' does not exist" % device_uuid)

        # Unique?
        if len(res) != 1:
            raise ValueError("device UUID '%s' is not unique!?" % device_uuid)

        # Add initial object
        obj_dn, obj = res[0]
        res_queue.append(obj)

        # Skip if we're not using inheritance
        if inherit:
            # Trace recipes of present
            depth = 3
            while 'installRecipeDN' in obj and depth > 0:
                dn = obj['installRecipeDN'][0]
                res = conn.search_s(dn, ldap.SCOPE_BASE, attrlist=[
                    "installTemplateDN", "installNTPServer", "installRootEnabled",
                    "installRootPasswordHash", "installKeyboardlayout", "installSystemLocale",
                    "installTimezone", "installMirrorDN", "installTimeUTC",
                    "installMirrorPoolDN", "installKernelPackage", "installPartitionTable",
                    "installRecipeDN", "installRelease"])
                obj = res[0][1]
                res_queue.append(obj)
                depth += 1

        # Reverse merge queue into result
        res_queue.reverse()
        for res in res_queue:
            result.update(res)

        # Add template information
        if "installTemplateDN" in result:
            dn = result["installTemplateDN"][0]
            res = conn.search_s(dn, ldap.SCOPE_BASE, attrlist=["installMethod", "templateData"])
            if "installMethod" in res[0][1]:
                result["installMethod"] = res[0][1]["installMethod"][0]
            if "templateData" in res[0][1]:
                result["templateData"] = unicode(res[0][1]["templateData"][0], 'utf-8')

        # Add DN information
        result['dn'] = obj_dn

    return result<|MERGE_RESOLUTION|>--- conflicted
+++ resolved
@@ -528,23 +528,6 @@
             item = session.merge(item)
 
             # Check if path has changed
-<<<<<<< HEAD
-            if item.path != path:
-
-                # Update path values for the child config items.
-                # Get those entries that starts with 'oldB' and then replace the oldB part in the path.
-                oldB = item.path.rstrip("/") + "/"
-                newB = path.rstrip("/") + "/"
-                length = len(oldB)
-                print '+' * 20, oldB, newB, length
-                session.query(ConfigItem).filter(ConfigItem.path.startswith(oldB)).update( \
-                    {ConfigItem.path: func.concat(newB, func.right(ConfigItem.path, func.char_length(ConfigItem.path) - length))}, \
-                    synchronize_session=False)
-                session.commit()
-
-                # Update ourselves item path.
-                item.path = path
-=======
             if name in data:
                 newPath = os.path.dirname(path) + "/" + data['name']
                 if newPath != path:
@@ -554,7 +537,7 @@
                     oldB = path.rstrip("/") + "/"
                     newB = newPath.rstrip("/") + "/"
                     length = len(oldB)
-                    print '+' * 20, oldB, newB, length 
+                    print '+' * 20, oldB, newB, length
                     session.query(ConfigItem).filter(ConfigItem.path.startswith(oldB)).update( \
                         {ConfigItem.path: func.concat(newB, func.right(ConfigItem.path, func.char_length(ConfigItem.path) - length))}, \
                         synchronize_session=False)
@@ -562,7 +545,6 @@
 
             # Update ourselves item path.
             item.path = path
->>>>>>> e8265056
 
             # Check if item will be renamed
             if "name" in data and name != data["name"]:

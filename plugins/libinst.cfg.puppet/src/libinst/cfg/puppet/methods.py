--- conflicted
+++ resolved
@@ -407,23 +407,8 @@
         section = 'remote "%s"' % device_uuid
         if not config.has_section(section):
             cs = PluginRegistry.getInstance("ClientService")
-<<<<<<< HEAD
+            key = self._get_public_key()
             
-            # Eventually add our ssh key
-            key = self._get_public_key()
-            try:            
-                if not key[1] in [p["data"] for p in cs.clientDispatch(device_uuid, "puppetListKeys")]:
-                    cs.clientDispatch(device_uuid, "puppetAddKey", key)
-            except:
-                return False
-            
-            # Add machine to the nodes.pp
-            self.__update_nodes(device_uuid)
-            
-=======
-
-            # Check ssh key
-            key = self._get_public_key()
             if not key[1] in [p["data"] for p in cs.clientDispatch(device_uuid, "puppetListKeys")]:
                 cs.clientDispatch(device_uuid, "puppetAddKey", key)
 
@@ -439,7 +424,6 @@
             #}
 
 
->>>>>>> 4d9d1672
             # Add git configuration 
             config.add_section(section)
 
@@ -495,13 +479,7 @@
 
     def _get_public_key(self):
         default = os.path.join(os.path.expanduser('~'), ".ssh", "id_dsa.pub")
-<<<<<<< HEAD
-        
-        # Read SSH key
-=======
-
-        # Read dsa key
->>>>>>> 4d9d1672
+
         try:
             with open(self.env.config.getOption("public_key", "puppet", default)) as f:
                 content = f.read()
@@ -509,6 +487,7 @@
                 return ""
 
         return content.strip()
+
 
     #TODO: Manage nodes.pp (!)
     def __update_nodes(self, device_uuid):    
@@ -529,4 +508,4 @@
         #}
         #node 'dyn-10.muc.intranet.gonicus.de' inherits ldap-server {
         #  $test = "hallo"
-        #}
+        #}
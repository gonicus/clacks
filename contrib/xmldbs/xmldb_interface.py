# -*- coding: utf-8 -*-


class XMLDBException(Exception):
    """
    Exception used for DBXml errors
    """
    pass



class XMLDBInterface(object):

    def openCollection(self):
        """
        Opens an existing collection
        """
<<<<<<< HEAD
        raise NotImplementedError("openDatabase")
=======
        raise NotImplemented("openCollection")
>>>>>>> 50f9f792

    #def createCollection(self, name):
    #    """
    #    Creates a new collection collection.

<<<<<<< HEAD
        =========== ======================
        Key         Value
        =========== ======================
        name        The name of the database to create
        =========== ======================
        """
        raise NotImplementedError("createDatabase")
=======
    #    =========== ======================
    #    Key         Value
    #    =========== ======================
    #    name        The name of the collection to create
    #    =========== ======================
    #    """
    #    raise NotImplemented("createCollection")
>>>>>>> 50f9f792

    def collectionExists(self, name):
        """
        Checks whethter a databse exists or not

        =========== ======================
        Key         Value
        =========== ======================
        name        The name of the collection to check for.
        =========== ======================
        """
<<<<<<< HEAD
        raise NotImplementedError("databaseExists")
=======
        raise NotImplemented("collectionExists")
>>>>>>> 50f9f792

    def addDocument(self, name, contents):
        """
        Adds a new document to the collection

        addDocument('/path/world.xml', contents)

        =========== ======================
        Key         Value
        =========== ======================
        name        The name of the document to add
        content     The xml content of the document as string
        =========== ======================
        """
        raise NotImplementedError("addDocument")

    def documentExists(self, name):
        """
        Checks whethter a document exists or not

        =========== ======================
        Key         Value
        =========== ======================
        name        The name of the document to check for.
        =========== ======================
        """
        raise NotImplementedError("documentExists")

    def getDocuments(self):
        """
        Returns a list of all documents attached to the given collection.
        """
        raise NotImplementedError("getDocuments")

    def xquery(self, query):
        """
        =========== ======================
        Key         Value
        =========== ======================
        query       The query to execute.
        =========== ======================

        Executes an xquery statement
            xquery("collection('db/universe/world.xml')")

        Returns an interable result set.
        """
        raise NotImplementedError("xquery")

    def setNamespace(self, abbr, namespace):
        """
        Sets a namespace abbreviation

        =========== ======================
        Key         Value
        =========== ======================
        name        The abbreviation/short-name of the namespace
        uri         The namespace uri
        =========== ======================
        """
        raise NotImplementedError("setNamespace")

    def dropCollection(self, name):
        """
        Drops the given collection

        =========== ======================
        Key         Value
        =========== ======================
        name        The name of the collection to drop
        =========== ======================
        """
<<<<<<< HEAD
        raise NotImplementedError("dropDatabase")
=======
        raise NotImplemented("dropCollection")
>>>>>>> 50f9f792

    def deleteDocument(self, name):
        """
        Removes the given document from the currently openened collection

        =========== ======================
        Key         Value
        =========== ======================
        name        The name of the document to delete
        =========== ======================
        """
        raise NotImplementedError("deleteDocument")<|MERGE_RESOLUTION|>--- conflicted
+++ resolved
@@ -11,37 +11,28 @@
 
 class XMLDBInterface(object):
 
-    def openCollection(self):
+    def __init__(self, collection, schema=None):
+        if not self.collectionExists(collection):
+            self._createCollection(collection, schema)
+
+        self._openCollection(collection)
+
+    def _openCollection(self):
         """
         Opens an existing collection
         """
-<<<<<<< HEAD
-        raise NotImplementedError("openDatabase")
-=======
-        raise NotImplemented("openCollection")
->>>>>>> 50f9f792
+        raise NotImplementedErrorError("openCollection")
 
-    #def createCollection(self, name):
-    #    """
-    #    Creates a new collection collection.
-
-<<<<<<< HEAD
+    def _createCollection(self, name):
+        """
+        Creates a new collection collection.
         =========== ======================
         Key         Value
         =========== ======================
-        name        The name of the database to create
+        name        The name of the collection to create
         =========== ======================
         """
-        raise NotImplementedError("createDatabase")
-=======
-    #    =========== ======================
-    #    Key         Value
-    #    =========== ======================
-    #    name        The name of the collection to create
-    #    =========== ======================
-    #    """
-    #    raise NotImplemented("createCollection")
->>>>>>> 50f9f792
+        raise NotImplementedError("createCollection")
 
     def collectionExists(self, name):
         """
@@ -53,11 +44,7 @@
         name        The name of the collection to check for.
         =========== ======================
         """
-<<<<<<< HEAD
-        raise NotImplementedError("databaseExists")
-=======
-        raise NotImplemented("collectionExists")
->>>>>>> 50f9f792
+        raise NotImplementedError("collectionExists")
 
     def addDocument(self, name, contents):
         """
@@ -72,7 +59,7 @@
         content     The xml content of the document as string
         =========== ======================
         """
-        raise NotImplementedError("addDocument")
+        raise NotImplementedErrorError("addDocument")
 
     def documentExists(self, name):
         """
@@ -84,13 +71,13 @@
         name        The name of the document to check for.
         =========== ======================
         """
-        raise NotImplementedError("documentExists")
+        raise NotImplementedErrorError("documentExists")
 
     def getDocuments(self):
         """
         Returns a list of all documents attached to the given collection.
         """
-        raise NotImplementedError("getDocuments")
+        raise NotImplementedErrorError("getDocuments")
 
     def xquery(self, query):
         """
@@ -105,7 +92,7 @@
 
         Returns an interable result set.
         """
-        raise NotImplementedError("xquery")
+        raise NotImplementedErrorError("xquery")
 
     def setNamespace(self, abbr, namespace):
         """
@@ -118,7 +105,7 @@
         uri         The namespace uri
         =========== ======================
         """
-        raise NotImplementedError("setNamespace")
+        raise NotImplementedErrorError("setNamespace")
 
     def dropCollection(self, name):
         """
@@ -130,11 +117,7 @@
         name        The name of the collection to drop
         =========== ======================
         """
-<<<<<<< HEAD
-        raise NotImplementedError("dropDatabase")
-=======
-        raise NotImplemented("dropCollection")
->>>>>>> 50f9f792
+        raise NotImplementedError("dropCollection")
 
     def deleteDocument(self, name):
         """
@@ -146,4 +129,4 @@
         name        The name of the document to delete
         =========== ======================
         """
-        raise NotImplementedError("deleteDocument")+        raise NotImplementedErrorError("deleteDocument")
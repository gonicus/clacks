#!/usr/bin/env python
# -*- coding: utf-8 -*-
from gosa.agent.objects import GOsaObjectProxy, GOsaObjectFactory
from gosa.agent.objects.index import ObjectIndex, SCOPE_SUB

factory = GOsaObjectFactory.getInstance()
<<<<<<< HEAD
schemaResolver = dictSchemaResolver({'objects.xsd': factory.getXMLObjectSchema(True)})
mgr.registerResolver(schemaResolver)

# Create a clean new database/container on startup that allows schema validation
if mgr.existsContainer(containerName):
    mgr.removeContainer(containerName)
cont = mgr.createContainer(containerName, DBXML_ALLOW_VALIDATION, XMLContainer.NodeContainer)
cont.sync()

# Add entries
l = [
    'cn=Rainer Luelsdorf,ou=people,ou=GL,dc=gonicus,dc=de',
    'cn=Lars Scheiter,ou=people,ou=Technik,dc=gonicus,dc=de',
    'uid=FS-1$,ou=winstations,ou=systems,dc=gonicus,dc=de',
    'uid=WS-WINXP02$,ou=winstations,ou=systems,dc=gonicus,dc=de',
    'uid=XP2TEST$,ou=winstations,ou=systems,dc=gonicus,dc=de',
    'cn=Webadmin Desch,ou=people,ou=Webspace,ou=Extern,dc=gonicus,dc=de',
    'cn=GONICUS Webadmin,ou=people,ou=Webspace,ou=Extern,dc=gonicus,dc=de',
    'cn=Konrad Kleine,ou=people,ou=Technik,dc=gonicus,dc=de',
    'uid=INDEPENDENCE$,ou=winstations,ou=systems,dc=gonicus,dc=de',
    'cn=GO Alfresco,ou=people,dc=gonicus,dc=de']

for entry in l:
    try:
        # Get the object by its dn and then add it to the container.
        obj = GOsaObjectProxy(entry)
        cont.putDocument(obj.uuid, obj.asXML(), uc)

        # A sync is required to get changes synced to the filesystem
        cont.sync()
        print "Added: %s" % (entry,)
=======
>>>>>>> 0032190d

# Get the object by its dn and then add it to the container.
obj = GOsaObjectProxy("cn=Cajus Pollmeier,ou=People,ou=Technik,dc=gonicus,dc=de")
xml = obj.asXml()

print xml<|MERGE_RESOLUTION|>--- conflicted
+++ resolved
@@ -4,40 +4,6 @@
 from gosa.agent.objects.index import ObjectIndex, SCOPE_SUB
 
 factory = GOsaObjectFactory.getInstance()
-<<<<<<< HEAD
-schemaResolver = dictSchemaResolver({'objects.xsd': factory.getXMLObjectSchema(True)})
-mgr.registerResolver(schemaResolver)
-
-# Create a clean new database/container on startup that allows schema validation
-if mgr.existsContainer(containerName):
-    mgr.removeContainer(containerName)
-cont = mgr.createContainer(containerName, DBXML_ALLOW_VALIDATION, XMLContainer.NodeContainer)
-cont.sync()
-
-# Add entries
-l = [
-    'cn=Rainer Luelsdorf,ou=people,ou=GL,dc=gonicus,dc=de',
-    'cn=Lars Scheiter,ou=people,ou=Technik,dc=gonicus,dc=de',
-    'uid=FS-1$,ou=winstations,ou=systems,dc=gonicus,dc=de',
-    'uid=WS-WINXP02$,ou=winstations,ou=systems,dc=gonicus,dc=de',
-    'uid=XP2TEST$,ou=winstations,ou=systems,dc=gonicus,dc=de',
-    'cn=Webadmin Desch,ou=people,ou=Webspace,ou=Extern,dc=gonicus,dc=de',
-    'cn=GONICUS Webadmin,ou=people,ou=Webspace,ou=Extern,dc=gonicus,dc=de',
-    'cn=Konrad Kleine,ou=people,ou=Technik,dc=gonicus,dc=de',
-    'uid=INDEPENDENCE$,ou=winstations,ou=systems,dc=gonicus,dc=de',
-    'cn=GO Alfresco,ou=people,dc=gonicus,dc=de']
-
-for entry in l:
-    try:
-        # Get the object by its dn and then add it to the container.
-        obj = GOsaObjectProxy(entry)
-        cont.putDocument(obj.uuid, obj.asXML(), uc)
-
-        # A sync is required to get changes synced to the filesystem
-        cont.sync()
-        print "Added: %s" % (entry,)
-=======
->>>>>>> 0032190d
 
 # Get the object by its dn and then add it to the container.
 obj = GOsaObjectProxy("cn=Cajus Pollmeier,ou=People,ou=Technik,dc=gonicus,dc=de")

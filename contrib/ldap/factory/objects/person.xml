<?xml version="1.0" encoding="UTF-8"?>
<<<<<<< HEAD
<Objects xmlns="http://www.gonicus.de/Objects">
	<Object>
		<Name>Person</Name>
		<Description>Person class</Description>
		<DefaultBackend>LDAP</DefaultBackend>
		<BaseRDN>ou=people</BaseRDN>

		<Functions>
			<Function>
				<Name>notify</Name>
				<Signature>
					<Parameter>
						<Name>title</Name>
						<Type>String</Type>
						<Required>true</Required>
					</Parameter>
					<Parameter>
						<Name>message</Name>
						<Type>String</Type>
						<Required>true</Required>
					</Parameter>
				</Signature>
				<Code>
					notify(message, title)
					print 'Geht'
		</Code>
			</Function>
		</Functions>

		<Attributes>
			<Attribute>
				<Name>cn</Name>
				<Description>Common name</Description>
				<Backend>LDAP</Backend>
				<Syntax>String</Syntax>
				<Validators>
					<Validator></Validator>
				</Validators>
				<InFilter>
					<Backend>LDAP2</Backend>
					<FilterChain>
						<Filter name="loadAttr" />
					</FilterChain>
				</InFilter>
				<OutFilters>
					<OutFilter>
						<Backend>LDAP2</Backend>
						<FilterChain>
							<Switch>
								<Case name="regexMatch">
									<Param>{%gender}</Param>
									<Param>^M$</Param>

									<FilterChain>
										<Filter name="concatStringLeft">
											<Param>Herr </Param>
										</Filter>
									</FilterChain>

								</Case>
								<Case name="regexMatch">
									<Param>{%gender}</Param>
									<Param>^F$</Param>

									<FilterChain>
										<Filter name="concatString">
											<Param>Frau </Param>
											<Param>{%cn}</Param>
										</Filter>
									</FilterChain>

								</Case>
								<Else>
									<FilterChain>
										<Filter name="discard" />
									</FilterChain>
								</Else>
							</Switch>
						</FilterChain>
					</OutFilter>
				</OutFilters>
				<MultiValue>false</MultiValue>
			</Attribute>

			<Attribute>
				<Name>userPassword</Name>
				<Description>The users password</Description>
				<Backend>LDAP</Backend>
				<Syntax>String</Syntax>
				<InFilter>
					<Backend>LDAP2</Backend>
					<FilterChain>
						<Filter name="loadAttr" />
					</FilterChain>
				</InFilter>
				<OutFilters>
					<Filter>
						<Backend>LDAP2</Backend>
						<FilterChain>
							<Filter name="rename">
								<Param>sambaLMPassword</Param>
							</Filter>
							<Filter name="gen_smb_lm" />
						</FilterChain>
						<FilterChain>
							<Filter name="gen_unix_passwd" />
						</FilterChain>
					</Filter>
				</OutFilters>
				<MultiValue>false</MultiValue>
			</Attribute>
		</Attributes>

		<Container>
			<Type>Nothing</Type>
		</Container>

		<Mandatory>false</Mandatory>
		<BaseObject>false</BaseObject>
	</Object>
=======
<Objects xmlns="http://www.gonicus.de/Objects"> 
  <Object>
    <Name>Person</Name>
    <Description>Person class</Description>
    <DefaultBackend>LDAP</DefaultBackend>
    <BaseRDN>ou=people</BaseRDN>
    
    <Methods>
      <Method>
        <Name>notify</Name>
        <Signature>
          <Parameter>
        	<Name>title</Name>
        	<Type>String</Type>
            <Required>true</Required>
          </Parameter>
          <Parameter>
        	<Name>message</Name>
        	<Type>String</Type>
            <Required>true</Required>
          </Parameter>
        </Signature>	
        <Code>
proxy.notify(message, title)
	</Code>
      </Method>
    </Methods>
    
    <Attributes>
      <Attribute>
        <Name>sn</Name>
        <Description>Surname</Description>
        <Syntax>String</Syntax>
        <Validators>
          <Validator>func(bla)</Validator>
          <Validator>func(bla)</Validator>
        </Validators>
        <InFilter>
          <Backend>LDAP</Backend>
          <Code>dst = loadAttr(obj, "sn")[0]</Code>
        </InFilter>
        <OutFilters>
          <Filter>
            <Backend>LDAP2</Backend>
            <Code>function2</Code>
          </Filter>
        </OutFilters>
        <MultiValue>false</MultiValue>
      </Attribute>
    </Attributes>
    
    <Container>
      <Type>Nothing</Type>
    </Container>
    
    <Mandatory>false</Mandatory>
    <BaseObject>false</BaseObject>
  </Object>
>>>>>>> e4df8b0e
</Objects><|MERGE_RESOLUTION|>--- conflicted
+++ resolved
@@ -1,5 +1,4 @@
 <?xml version="1.0" encoding="UTF-8"?>
-<<<<<<< HEAD
 <Objects xmlns="http://www.gonicus.de/Objects">
 	<Object>
 		<Name>Person</Name>
@@ -7,8 +6,8 @@
 		<DefaultBackend>LDAP</DefaultBackend>
 		<BaseRDN>ou=people</BaseRDN>
 
-		<Functions>
-			<Function>
+		<Methods>
+			<Method>
 				<Name>notify</Name>
 				<Signature>
 					<Parameter>
@@ -26,8 +25,8 @@
 					notify(message, title)
 					print 'Geht'
 		</Code>
-			</Function>
-		</Functions>
+			</Method>
+		</Methods>
 
 		<Attributes>
 			<Attribute>
@@ -44,71 +43,37 @@
 						<Filter name="loadAttr" />
 					</FilterChain>
 				</InFilter>
-				<OutFilters>
-					<OutFilter>
-						<Backend>LDAP2</Backend>
-						<FilterChain>
-							<Switch>
-								<Case name="regexMatch">
-									<Param>{%gender}</Param>
-									<Param>^M$</Param>
-
-									<FilterChain>
-										<Filter name="concatStringLeft">
-											<Param>Herr </Param>
-										</Filter>
-									</FilterChain>
-
-								</Case>
-								<Case name="regexMatch">
-									<Param>{%gender}</Param>
-									<Param>^F$</Param>
-
-									<FilterChain>
-										<Filter name="concatString">
-											<Param>Frau </Param>
-											<Param>{%cn}</Param>
-										</Filter>
-									</FilterChain>
-
-								</Case>
-								<Else>
-									<FilterChain>
-										<Filter name="discard" />
-									</FilterChain>
-								</Else>
-							</Switch>
-						</FilterChain>
-					</OutFilter>
-				</OutFilters>
-				<MultiValue>false</MultiValue>
-			</Attribute>
-
-			<Attribute>
-				<Name>userPassword</Name>
-				<Description>The users password</Description>
-				<Backend>LDAP</Backend>
-				<Syntax>String</Syntax>
-				<InFilter>
+				<OutFilter>
 					<Backend>LDAP2</Backend>
 					<FilterChain>
-						<Filter name="loadAttr" />
+						<Switch>
+							<Case name="regexMatch">
+								<Param>{%gender}</Param>
+								<Param>^M$</Param>
+								<FilterChain>
+									<Filter name="concatStringLeft">
+										<Param>Herr </Param>
+									</Filter>
+								</FilterChain>
+							</Case>
+							<Case name="regexMatch">
+								<Param>{%gender}</Param>
+								<Param>^F$</Param>
+								<FilterChain>
+									<Filter name="concatString">
+										<Param>Frau </Param>
+										<Param>{%cn}</Param>
+									</Filter>
+								</FilterChain>
+							</Case>
+							<Else>
+								<FilterChain>
+									<Filter name="discard" />
+								</FilterChain>
+							</Else>
+						</Switch>
 					</FilterChain>
-				</InFilter>
-				<OutFilters>
-					<Filter>
-						<Backend>LDAP2</Backend>
-						<FilterChain>
-							<Filter name="rename">
-								<Param>sambaLMPassword</Param>
-							</Filter>
-							<Filter name="gen_smb_lm" />
-						</FilterChain>
-						<FilterChain>
-							<Filter name="gen_unix_passwd" />
-						</FilterChain>
-					</Filter>
-				</OutFilters>
+				</OutFilter>
 				<MultiValue>false</MultiValue>
 			</Attribute>
 		</Attributes>
@@ -120,64 +85,4 @@
 		<Mandatory>false</Mandatory>
 		<BaseObject>false</BaseObject>
 	</Object>
-=======
-<Objects xmlns="http://www.gonicus.de/Objects"> 
-  <Object>
-    <Name>Person</Name>
-    <Description>Person class</Description>
-    <DefaultBackend>LDAP</DefaultBackend>
-    <BaseRDN>ou=people</BaseRDN>
-    
-    <Methods>
-      <Method>
-        <Name>notify</Name>
-        <Signature>
-          <Parameter>
-        	<Name>title</Name>
-        	<Type>String</Type>
-            <Required>true</Required>
-          </Parameter>
-          <Parameter>
-        	<Name>message</Name>
-        	<Type>String</Type>
-            <Required>true</Required>
-          </Parameter>
-        </Signature>	
-        <Code>
-proxy.notify(message, title)
-	</Code>
-      </Method>
-    </Methods>
-    
-    <Attributes>
-      <Attribute>
-        <Name>sn</Name>
-        <Description>Surname</Description>
-        <Syntax>String</Syntax>
-        <Validators>
-          <Validator>func(bla)</Validator>
-          <Validator>func(bla)</Validator>
-        </Validators>
-        <InFilter>
-          <Backend>LDAP</Backend>
-          <Code>dst = loadAttr(obj, "sn")[0]</Code>
-        </InFilter>
-        <OutFilters>
-          <Filter>
-            <Backend>LDAP2</Backend>
-            <Code>function2</Code>
-          </Filter>
-        </OutFilters>
-        <MultiValue>false</MultiValue>
-      </Attribute>
-    </Attributes>
-    
-    <Container>
-      <Type>Nothing</Type>
-    </Container>
-    
-    <Mandatory>false</Mandatory>
-    <BaseObject>false</BaseObject>
-  </Object>
->>>>>>> e4df8b0e
 </Objects>
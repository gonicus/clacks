#!/usr/bin/env python
# -*- coding: utf-8 -*-
import re
import os
import time
import sys
import copy
import gettext
from clacks.common import Environment
<<<<<<< HEAD
from clacks.agent.acl import ACL, ACLResolver, ACLException
=======
from clacks.common.components import JSONServiceProxy
>>>>>>> dbd55352

_ = gettext.gettext


class helpDecorator(object):
    """
    A method decorator which allows to mark those methods that can be used
    as script parameters.

    e.g.
        @helpDecorator(_("Short help msg"), _("A longer help message"))

    """
    largeHelp = ""
    smallHelp = ""
    method_list = {}

    def __init__(self, smallHelp, largeHelp=""):
        self.smallHelp = smallHelp
        self.largeHelp = largeHelp

    def __call__(self, f):
        helpDecorator.method_list[f.__name__] = (self.smallHelp, self.largeHelp)
        return f


class ACLAdmin(object):
    """
    This class privides all necessary action for the 'acl-admin' script.

    All script actions will be forwarded to exported gosa commands.
    """

    proxy = None

    def __init__(self):
        self.proxy = JSONServiceProxy('https://agent:secret@localhost:8080/rpc')

        self.acl_scope_map = ["sub", "one", "psub", "reset"]

    def printReportHeader(self, string):
        """
        Helper method which prints a header for reports.

        =========== =============
        key         description
        =========== =============
        string      The report caption.
        =========== =============

        """
        print
        print("-" * len(string))
        print(string)
        print("-" * len(string))

    def para_missing(self, name):
        """
        Helper method that shows a warning about a missing required parameter!

        =========== =============
        key         description
        =========== =============
        name        The name of the parameter that was missing.
        =========== =============

        """
        print
        print(_("<%s> parameter is missing!") % name)
        desc = self.get_para_help(name)
        if len(desc):
            print " %s" % desc
        print

    def para_invalid(self, name):
        """
        Helper method which prints out a warning method that a parameter
        was passend in an invalid format.

        =========== =============
        key         description
        =========== =============
        name        The name of the parameter we want to print the invalid message for.
        =========== =============
        """

        print
        print(_("<%s> parameter is invalid!") % name)
        desc = self.get_para_help(name)
        if len(desc):
            print " %s" % desc
        print

    def get_para_help(self, para):
        """
        This method holds a description for all parameters that can be passed to this script.
        Due to the fact that we need the descriptions in several functions, i've put them
         into a single function.

        =========== =============
        key         description
        =========== =============
        para        The name of the parameter we want to get the description for.
        =========== =============
        """

        help_msgs = {
                "base": _("The base parameter specifies the position acls are active for. For example: dc=example,dc=de"),
                "scope": _("The scope value specifies how the acl role influences sub-directories"
                    "\n Possible scope values are:"
                    "\n  one   - For acls that are active only for the current base"
                    "\n          this can be revoked using the 'reset' scope!"
                    "\n  sub   - For acls that are active only for the complete subtree"
                    "\n          this can be revoked using the 'reset' scope!"
                    "\n  psub  - For acls that are active only for the complete subtree"
                    "\n          this can NOT be revoked using the 'reset' scope!"
                    "\n  reset - Revokes previously defined acls, except for those with scope 'psub'"),
                "priority": _("An integer value to prioritize an acl-rule. (Lower values mean higher priority)"
                    "\n  highest priority: -100"
                    "\n  lowest priority: 100"),
                "members": _("The names of the users/clients the acl-rule should be valid for. "
                    "\n  A comma separated list:"
                    "\n   e.g.: hubert,peter,klaus"),
                "acl-definition": _("The <acl-defintion> parameter specifies what actions can be performed on a given topic."
                    "\n"
                    "\n Syntax {<topic>:<acls>:<option1>: ... :<option N>,}"
                    "\n"
                    "\n Command examples:"
                    "\n   A single definition without options:"
                    "\n       '^org\.clacks\..*:rwcdsex'"
                    "\n"
                    "\n   A single definition with options:"
                    "\n       '^org\.clacks\..*:rwcdsex:uid=user_*:tag=event'"
                    "\n"
                    "\n   A multi action defintion"
                    "\n       '^org\.clacks\.events$:rwcdsex,^org\.clacks\.factory$:rw,^org\.clacks\.something$:rw'"
                    "\n"
                    "\n <topic> "
                    "\n ========"
                    "\n The topic defines the target-action this acl includes"
                    "\n Topics are represented by reqular expressions to allow flexible acl definitions."
                    "\n"
                    "\n  e.g.: "
                    "\n   '^org\.clacks\..*'                for all topics included in org.clacks"
                    "\n   '^org\.clacks\.[^\.]*\.help$'      allows to call help methods for modules directly under org.clacks"
                    "\n"
                    "\n <acls>"
                    "\n ======"
                    "\n The acl parameter defines which operations can be executed on a given topic."
                    "\n  e.g.:"
                    "\n   rwcd    -> allows to read, write, create and delete"
                    "\n"
                    "\n  Possible values are:"
                    "\n    r - Read             w - Write           m - Move"
                    "\n    c - Create           d - Delete          s - Search - or beeing found"
                    "\n    x - Execute          e - Receive event"
                    "\n"
                    "\n <options>"
                    "\n ========="
                    "\n Options are additional checks, please read the GOsa documentation for details."
                    "\n The format is:  key:value;key:value;..."
                    "\n  e.g. (Do not forget to use quotes!)"
                    "\n   'uid:peter;eventType:start;'"),
                "id": _("ID parameters have to be of type int!"),
                "rolename": _("The name of the acl role you want to set"),
                "acl-update-action": _("You can specify the upate-action for the acl."
                    "\n  Possible values are:"
                    "\n    * set-scope      Update the scope of an acl-rule"
                    "\n    * set-members    Set a new list of members for an acl-rule"
                    "\n    * set-priority   Set another priority level for the acl-rule"
                    "\n    * set-action     Set a new action for the acl"
                    "\n    * set-role       Let the acl-rule point to a role"),
                "roleacl-update-action": _("You can specify the upate-action for the role-acl."
                    "\n  Possible values are:"
                    "\n    * set-scope      Update the scope of an acl-rule"
                    "\n    * set-priority   Set another priority level for the acl-rule"
                    "\n    * set-action     Set a new action for the acl"
                    "\n    * set-role       Let the acl-rule point to a role"),
                "acl-add-action": _("You can either create acl-rule that contain direkt permissions settings"
                    " or you can use previously defined roles"
                    "\n  Possible values are:"
                    "\n    * with-actions   To directly specify the topic, acls and options this defintions includes"
                    "\n    * with-role      To use a rolename instead of defining actions directly")}

        # Return the help message, if it exists.
        if para in help_msgs:
            return(help_msgs[para])
        else:
            return(_("no help for %s ...") % para)

    def get_value_from_args(self, name, args):
        """
        This method extracts a parameter out of a given argument-list.

        (Due to the fact that we need parameter values in several functions, i've put them
         into a single function)

        =========== =============
        key         description
        =========== =============
        para        The name of the parameter we want to get the value for.
        args        The arguments-list we want to extract from.
        =========== =============
        """
        # Validate given id-parameters
        if name in ["id"]:
            if len(args):
                try:
                    if int(args[0]) < -100 or int(args[0]) > 100:
                        self.para_invalid(name)
                        sys.exit(1)
                except KeyError:
                    self.para_invalid(name)
                    sys.exit(1)
                aid = int(args[0])
                del(args[0])
                return(aid)
            else:
                self.para_missing(name)
                sys.exit(1)

        # Validate the base value
        elif name == "base":
            if len(args):
                base = args[0]
                del(args[0])
                return(base)
            else:
                self.para_missing('base')
                sys.exit(1)

        # Validate the scope value
        elif name == "scope":
            if len(args):
                if args[0] not in self.acl_scope_map:
                    self.para_invalid('scope')
                    sys.exit(1)
                else:
                    scope = args[0]
                    del(args[0])
                    return(scope)
            else:
                self.para_missing('scope')
                sys.exit(1)

        # Check for priority
        elif name == "priority":
            if len(args):
                try:
                    if int(args[0]) < -100 or int(args[0]) > 100:
                        self.para_invalid('priority')
                        sys.exit(1)
                except Exception:
                    self.para_invalid('priority')
                    sys.exit(1)

                prio = int(args[0])
                del(args[0])
                return(prio)
            else:
                self.para_missing('priority')
                sys.exit(1)

        # Check topic
        elif name == "topic":
            if len(args):
                topic = args[0]
                del(args[0])
                return(topic)
            else:
                self.para_missing(name)
                sys.exit(1)

        # Check topic
        elif name == "acl-definition":
            if len(args):
                defs = args[0].split(",")

                # Parse each definition
                actions = []
                for defintion in defs:
                    entries = defintion.split(":")
                    if len(entries) < 2:
                        self.para_missing(name)
                        sys.exit(1)
                    else:
                        action = {}
                        action['topic'] = entries[0]
                        action['acl'] = entries[1]
                        action['options'] = {}
                        for opt in entries[2::]:
                            opt_entries = opt.split("=")
                            if len(opt_entries) != 2:
                                self.para_missing(name)
                                sys.exit(1)
                            else:
                                on, ov = opt_entries
                                action['options'][on] = ov
                        actions.append(action)
                del(args[0])
                return(actions)
            else:
                self.para_missing(name)
                sys.exit(1)

        # Check members
        elif name == "members":
            if len(args):
                members = args[0]
                del(args[0])

                # Validate the found member valus
                members = members.split(",")
                m_list = []
                for member in members:
                    member = member.strip()
                    #if not re.match("^[a-zA-Z][a-zA-Z0-9\.-]*$", member):
                    #    self.para_invalid(name)
                    #    sys.exit(1)
                    m_list.append(member)
                return(m_list)
            else:
                self.para_missing(name)
                sys.exit(1)

        # Check acls
        elif name == "acls":
            if len(args):
                acls = args[0]
                del(args[0])
                return(acls)
            else:
                self.para_missing(name)
                sys.exit(1)

        # Check rolename
        elif name == "rolename":
            if len(args):
                rolename = args[0]
                del(args[0])
                return(rolename)
            else:
                self.para_missing(name)
                sys.exit(1)

        # Check for options
        elif name == "options":
            if len(args):
                options = args[0]
                if not re.match(r"^([a-z0-9]*:[^:;]*;)*$", options):
                    self.para_invalid('options')
                    sys.exit(1)

                opts = {}
                for item in options.split(";"):
                    if len(item):
                        tmp = item.split(":")
                        opts[tmp[0]] = tmp[1]

                del(args[0])
                return(opts)
            return({})

        # Check for acl-update-actions
        elif name == "acl-update-action":
            if len(args):
                action = args[0]
                if action not in ["set-scope", "set-members", "set-priority", "set-action", "set-role"]:
                    self.para_invalid(name)
                    sys.exit(1)

                del(args[0])
                return(action)
            else:
                self.para_missing(name)
                sys.exit(1)

        # Check for roleacl-update-actions
        elif name == "roleacl-update-action":
            if len(args):
                action = args[0]
                if action not in ["set-scope", "set-priority", "set-action", "set-role"]:
                    self.para_invalid(name)
                    sys.exit(1)

                del(args[0])
                return(action)
            else:
                self.para_missing(name)
                sys.exit(1)

        # Check for acl-add-actions
        elif name == "acl-add-action":
            if len(args):
                action = args[0]
                if action not in ["with-actions", "with-role"]:
                    self.para_invalid(name)
                    sys.exit(1)

                del(args[0])
                return(action)
            else:
                self.para_missing(name)
                sys.exit(1)

        else:
            raise(Exception("Unknown parameter to extract: %s" % (name,)))

    #@helpDecorator(_("Updates an acl entry"), _("update acl [set-scope|set-members|set-priority|set-action|set-role] <DN> [parameters]"))
    def update_acl(self, args):
        """
        This method updates an existing ACL-rule

        (It can be accessed via parameter 'update acl')

        =========== =============
        key         description
        =========== =============
        args        The arguments-list we use as information basis
        =========== =============
        """

        action_type = self.get_value_from_args("acl-update-action", args)
        dn = self.get_value_from_args("base", args)
        o = self.proxy.openObject("object", dn)

        print "Acl-Items:"

        cnt = 0
        for acl in o.AclSets:
            
            print "\t%s: %s" % (cnt, str(acl))
            cnt += 1
        aid = self.get_value_from_args("id", args)

        print aid
        print o.AclSets[aid]
        return

        try:
            if "set-scope" == action_type:
                scope = self.get_value_from_args("scope", args)
                self.resolver.save_to_file()

            if "set-members" == action_type:
                members = self.get_value_from_args("members", args)
                self.resolver.updateACL('tmp_admin', aid, members=members)
                self.resolver.save_to_file()

            if "set-priority" == action_type:
                priority = self.get_value_from_args("priority", args)
                self.resolver.updateACL('tmp_admin', aid, priority=priority)
                self.resolver.save_to_file()

            if "set-action" == action_type:
                scope = self.get_value_from_args("scope", args)
                actions = self.get_value_from_args("acl-definition", args)
                self.resolver.updateACL('tmp_admin', aid, actions=actions, scope=scope)
                self.resolver.save_to_file()

            if "set-role" == action_type:
                rolename = self.get_value_from_args("rolename", args)
                self.resolver.updateACL('tmp_admin', aid, rolename=rolename)
                self.resolver.save_to_file()

        except Exception as e:
            print e

    @helpDecorator(_("Removes an acl entry"), _("remove acl <ID>"))
    def remove_acl(self, args):
        """
        This method removes an ACL-rule entry by ID.

        (It can be accessed via parameter 'remove acl')

        =========== =============
        key         description
        =========== =============
        args        The arguments-list we use as information basis
        =========== =============
        """
        rid = self.get_value_from_args("id", args)
        try:
            self.resolver.removeACL('tmp_admin', rid)
            self.resolver.save_to_file()
        except Exception as e:
            print e

    @helpDecorator(_("Adds a new acl entry"), _("add acl [with-role|with-actions] <base> <priority> <members> [rolename|<scope> <topic> <acls> [options]]"))
    def add_acl(self, args):
        """
        This method creates a new ACL rule

        (It can be accessed via parameter 'add acl')

        =========== =============
        key         description
        =========== =============
        args        The arguments-list we use as information basis
        =========== =============
        """

        import pprint

        try:
            action_type = self.get_value_from_args("acl-add-action", args)
            actions = rolename = scope = members = None
            base = self.get_value_from_args("base", args)
            try:
                o = self.proxy.openObject("object", base)
            except:
                print "invalid base given, failed to open object!"
                
            priority = self.get_value_from_args("priority", args)
            members = self.get_value_from_args("members", args)

            # Do we create an acl with direct actions or do we use a role.
            if action_type == "with-actions":
                scope = self.get_value_from_args("scope", args)
                actions = self.get_value_from_args("acl-definition", args)
                acl_entry = {"priority": priority, 
                            "members": members, 
                            "actions": actions, 
                            "scope": scope}

            else:
                rolename = self.get_value_from_args("rolename", args)
                acl_entry = {"priority": priority, 
                            "members": members, 
                            "rolename": rolename}


            asets = o.AclSets
            asets.append(acl_entry)
            o.AclSets = asets
            o.commit()

        except Exception as e:
            print e

    @helpDecorator(_("Adds a new acl entry to an existing role"), _("add roleacl [with-role|with-actions] <rolename> <priority> [rolename|<scope> <topic> <acls> [options]]"))
    def add_roleacl(self, args):
        """
        This method creates a new ACLRole entry for a given role.

        (It can be accessed via parameter 'add roleacl')

        =========== =============
        key         description
        =========== =============
        args        The arguments-list we use as information basis
        =========== =============
        """

        try:
            action_type = self.get_value_from_args("acl-add-action", args)
            actions = rolename = scope = members = None
            rolename = self.get_value_from_args("rolename", args)
            priority = self.get_value_from_args("priority", args)

            # Do we create an acl with direct actions or do we use a role.
            if action_type == "with-actions":
                scope = self.get_value_from_args("scope", args)
                actions = self.get_value_from_args("acl-definition", args)
                self.resolver.addACLToRole('tmp_admin', rolename, priority, actions=actions, scope=scope)
            else:
                use_role = self.get_value_from_args("rolename", args)
                self.resolver.addACLToRole('tmp_admin', rolename, priority, use_role=use_role)

            self.resolver.save_to_file()
        except Exception as e:
            print e

    @helpDecorator(_("Adds a new role"), _("add role <rolename>"))
    def add_role(self, args):
        """
        This method creates a new ACL ROLE

        (It can be accessed via parameter 'add role')

        =========== =============
        key         description
        =========== =============
        args        The arguments-list we use as information basis
        =========== =============
        """

        base = self.get_value_from_args("base", args)
        rolename = self.get_value_from_args("rolename", args)
        try:
            o = self.proxy.openObject("object", base, "AclRole")
            o.name = rolename
            o.commit()
        except Exception as e:
            print e

    @helpDecorator(_("Removes an acl entry from a role"), _("remove roleacl <ID>"))
    def remove_roleacl(self, args):
        """
        This method removes an ACL from an ROLE

        =========== =============
        key         description
        =========== =============
        args        The arguments-list we use as information basis
        =========== =============
        """

        aid = self.get_value_from_args("id", args)
        try:
            self.resolver.removeRoleACL('tmp_admin', aid)
            self.resolver.save_to_file()
        except Exception as e:
            print e

    @helpDecorator(_("Removes a role"), _("remove role <rolename>"))
    def remove_role(self, args):
        """
        This method removes an ACLRole

        =========== =============
        key         description
        =========== =============
        args        The arguments-list we use as information basis
        =========== =============
        """

        rolename = self.get_value_from_args("rolename", args)
        try:
            self.resolver.removeRole('tmp_admin', rolename)
            self.resolver.save_to_file()
        except Exception as e:
            print e

    @helpDecorator(_("Updates an acl entry of a role"), _("update roleacl [set-scope|set-priority|set-action|set-role] <ID> [parameters]"))
    def update_roleacl(self, args):
        """
        This method updates an existing ACL ROLE entry.

        (It can be accessed via parameter 'update roleacl')

        =========== =============
        key         description
        =========== =============
        args        The arguments-list we use as information basis
        =========== =============
        """

        action_type = self.get_value_from_args("roleacl-update-action", args)
        aid = self.get_value_from_args("id", args)

        try:
            if "set-scope" == action_type:
                scope = self.get_value_from_args("scope", args)
                self.resolver.updateACLRole('tmp_admin', aid, scope=scope)
                self.resolver.save_to_file()

            if "set-priority" == action_type:
                priority = self.get_value_from_args("priority", args)
                self.resolver.updateACLRole('tmp_admin', aid, priority=priority)
                self.resolver.save_to_file()

            if "set-action" == action_type:
                scope = self.get_value_from_args("scope", args)
                actions = self.get_value_from_args("acl-definition", args)
                self.resolver.updateACLRole('tmp_admin', aid, actions=actions, scope=scope)
                self.resolver.save_to_file()

            if "set-role" == action_type:
                rolename = self.get_value_from_args("rolename", args)
                self.resolver.updateACLRole('tmp_admin', aid, use_role=rolename)
                self.resolver.save_to_file()
        except Exception as e:
            print e

    @helpDecorator(_("List all defined acls"))
    def list(self, args):
        """
        This method lists all defined acls.

        (It can be accessed via parameter 'list')

        =========== =============
        key         description
        =========== =============
        args        The arguments-list we use as information basis
        =========== =============
        """

        self.printReportHeader(_("Listing of active GOsa-ng acls"))
        allSets = self.proxy.getACLs()
        if not len(allSets):
            print(_("   ... none"))
        for aclset in allSets:

            print("BASE: \t\t%s" % (aclset['base']))
            print("PRIORITY: \t%s" % (aclset['priority']))
            if "rolename" in aclset:
                print("ACTIONS: \t-")
                print("ROLE: \t\t%s" % aclset["rolename"])
            else:
                first = True
                print("SCOPE: \t\t%s" % (aclset['scope']))
                for action in aclset['actions']:
                    if first:
                        print("ACTIONS:\t%s (%s)  %s" % (action['topic'], action['acls'], action['options']))
                        first = False
                    else:
                        print("        \t%s (%s)  %s" % (action['topic'], action['acls'], action['options']))
                print("ROLE: \t\t-")
            print

        self.printReportHeader(_("Listing of active GOsa-ng roles"))
        allRoles = self.proxy.getACLRoles()
        if not len(allRoles):
            print("   ... none")
        for aclset in allRoles:
            print("ROLENAME: \t%s" % (aclset['name']))
            print("DN: \t\t%s" % (aclset['dn']))
            for acl in aclset['acls']:
                if "rolename" in acl:
                    print(" - ROLE: \t\t%s" % acl["rolename"])
                else:
                    print(" - SCOPE: \t%s" % acl["scope"])
                    print(" - PRIORITY: \t%s" % acl["priority"])
                    first = True
                    for action in acl['actions']:
                        if first:
                            print(" - ACTIONS:\t%s (%s)  %s" % (action['topic'], action['acls'], action['options']))
                            first = False
                        else:
                            print(" -      \t%s (%s)  %s" % (action['topic'], action['acls'], action['options']))
                print "---"
            print


def print_help():
    """
    This method prints out the command-line help for this script.
    """

    # Define cli-script parameters
    print(_(
        "\nAdministrate GOsa-ng permissions from the command line."
        "\n"
        "\nusage: acl-admin [-c CFGFILE] <list/add/update/remove> <acl/role> [parameters]"
        "\n"
        "\noptional arguments:"
        "\n  -c CFGFILE, --config CFGFILE"
        "\n    the agent-config file to use"
        "\n"))

    # Add methods marked with the helpDecorator
    mlist = sorted(helpDecorator.method_list)
    for method in mlist:
        sh = helpDecorator.method_list[method][0]
        lh = helpDecorator.method_list[method][1]
        method = re.sub("_", " ", method)
        if lh != "":
            print("  %s %s\n    %s\n" % (method.ljust(20), sh, lh))
        else:
            print("  %s %s" % (method.ljust(20), sh))


def main():

    # Print out help if no args is given.
    if "-h" in sys.argv:
        print_help()
        sys.exit(0)

    # Remove the first element of my_args, we don't need it.
    my_args = sys.argv
    del(my_args[0])

    # If no args were given print the help message and quit
    if len(my_args) == 0:
        print_help()
        sys.exit(1)

    # Check if there is a method which is using the decorator 'helpDecorator' and
    # is matching the given parameters
    method = ""
    called = False
    args_left = copy.deepcopy(my_args)
    while(len(args_left)):
        method += "_" + args_left[0]
        del(args_left[0])

        method = re.sub(r"^_", "", method)
        if method in helpDecorator.method_list:
            a = ACLAdmin()
            ret = getattr(a, method)(args_left)
            called = True

    if not called:
        print(_("Invalid argument list: %s") % (" ".join(my_args)))
        print_help()
        sys.exit(1)


if __name__ == '__main__':
    main()<|MERGE_RESOLUTION|>--- conflicted
+++ resolved
@@ -7,11 +7,7 @@
 import copy
 import gettext
 from clacks.common import Environment
-<<<<<<< HEAD
-from clacks.agent.acl import ACL, ACLResolver, ACLException
-=======
 from clacks.common.components import JSONServiceProxy
->>>>>>> dbd55352
 
 _ = gettext.gettext
 
